from mmcv.utils import Registry
from pytorch3d.renderer import (
    AmbientLights,
    DirectionalLights,
    PointLights,
    HardPhongShader,
    HardGouraudShader,
    HardFlatShader,
    SoftGouraudShader,
    SoftPhongShader,
    TexturesAtlas,
    TexturesUV,
    TexturesVertex,
)

from .shader import (DepthShader, NoLightShader, NormalShader,
<<<<<<< HEAD
                     SegmentationShader, OpticalFlowShader)
=======
                     SegmentationShader, SilhouetteShader)
>>>>>>> 873c396e
from .textures import TexturesNearest

RENDERER = Registry('renderer')

LIGHTS = Registry('lights')
LIGHTS.register_module(
    name=['directional', 'directional_lights', 'DirectionalLights'],
    module=DirectionalLights)
LIGHTS.register_module(
    name=['point', 'point_lights', 'PointLights'], module=PointLights)
LIGHTS.register_module(
    name=['ambient', 'ambient_lights', 'AmbientLights'], module=AmbientLights)

SHADER = Registry('shader')
SHADER.register_module(
    name=[
        'flat', 'hard_flat_shader', 'hard_flat', 'HardFlat', 'HardFlatShader'
    ],
    module=HardFlatShader)
SHADER.register_module(
    name=['hard_phong', 'HardPhong', 'HardPhongShader'],
    module=HardPhongShader)
SHADER.register_module(
    name=['hard_gouraud', 'HardGouraud', 'HardGouraudShader'],
    module=HardGouraudShader)

SHADER.register_module(
    name=['soft_gouraud', 'SoftGouraud', 'SoftGouraudShader'],
    module=SoftGouraudShader)
SHADER.register_module(
    name=['soft_phong', 'SoftPhong', 'SoftPhongShader'],
    module=SoftPhongShader)
SHADER.register_module(
    name=['silhouette', 'Silhouette', 'SilhouetteShader'],
    module=SilhouetteShader)
SHADER.register_module(
    name=['nolight', 'nolight_shader', 'NoLight', 'NoLightShader'],
    module=NoLightShader)
SHADER.register_module(
    name=['normal', 'normal_shader', 'Normal', 'NormalShader'],
    module=NormalShader)
SHADER.register_module(
    name=['depth', 'depth_shader', 'Depth', 'DepthShader'], module=DepthShader)
SHADER.register_module(
    name=[
        'segmentation', 'segmentation_shader', 'Segmentation',
        'SegmentationShader'
    ],
    module=SegmentationShader)
SHADER.register_module(
    name=[
        'optical_flow', 'optical_flow_shader', 'flow', 'OpticalFlowShader',
        'OpticalFlow'
    ],
    module=OpticalFlowShader)

TEXTURES = Registry('textures')
TEXTURES.register_module(
    name=['TexturesAtlas', 'textures_atlas', 'atlas', 'Atlas'],
    module=TexturesAtlas)
TEXTURES.register_module(
    name=['TexturesNearest', 'textures_nearest', 'nearest', 'Nearest'],
    module=TexturesNearest)
TEXTURES.register_module(
    name=['TexturesUV', 'textures_uv', 'uv'], module=TexturesUV)
TEXTURES.register_module(
    name=['TexturesVertex', 'textures_vertex', 'vertex', 'vc'],
    module=TexturesVertex)


def build_textures(cfg):
    """Build textures."""
    return TEXTURES.build(cfg)


def build_shader(cfg):
    """Build shader."""
    return SHADER.build(cfg)


def build_lights(cfg):
    """Build lights."""
    return LIGHTS.build(cfg)


def build_renderer(cfg):
    """Build renderers."""
    return RENDERER.build(cfg)<|MERGE_RESOLUTION|>--- conflicted
+++ resolved
@@ -14,11 +14,7 @@
 )
 
 from .shader import (DepthShader, NoLightShader, NormalShader,
-<<<<<<< HEAD
-                     SegmentationShader, OpticalFlowShader)
-=======
-                     SegmentationShader, SilhouetteShader)
->>>>>>> 873c396e
+                     SegmentationShader, OpticalFlowShader, SilhouetteShader)
 from .textures import TexturesNearest
 
 RENDERER = Registry('renderer')
