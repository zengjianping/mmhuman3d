import os.path as osp
import shutil
import warnings
from pathlib import Path
from typing import Iterable, List, Optional, Tuple, Union

import cv2
import mmcv
import numpy as np
import torch
import torch.nn as nn
from pytorch3d.renderer import BlendParams, Materials, RasterizationSettings
from pytorch3d.structures import Meshes

from mmhuman3d.core.cameras import NewAttributeCameras, build_cameras
from mmhuman3d.utils.ffmpeg_utils import images_to_gif, images_to_video
from mmhuman3d.utils.path_utils import check_path_suffix
from .builder import RENDERER, build_lights, build_raster, build_shader

try:
    from typing import Literal
except ImportError:
    from typing_extensions import Literal


@RENDERER.register_module(
    name=['base', 'Base', 'base_renderer', 'MeshBaseRenderer'])
class MeshBaseRenderer(nn.Module):

    def __init__(self,
                 resolution: Tuple[int, int],
                 device: Union[torch.device, str] = 'cpu',
                 output_path: Optional[str] = None,
                 return_type: Optional[List] = None,
                 out_img_format: str = '%06d.png',
                 in_ndc: bool = True,
                 projection: Literal['weakperspective', 'fovperspective',
                                     'orthographics', 'perspective',
                                     'fovorthographics'] = 'weakperspective',
                 **kwargs) -> None:
        """MeshBaseRenderer for neural rendering and visualization.

        Args:
            resolution (Iterable[int]):
                (width, height) of the rendered images resolution.
            device (Union[torch.device, str], optional):
                You can pass a str or torch.device for cpu or gpu render.
                Defaults to 'cpu'.
            output_path (Optional[str], optional):
                Output path of the video or images to be saved.
                Defaults to None.
            return_type (List, optional): the type of tensor to be
                returned. 'tensor' denotes return the determined tensor. E.g.,
                return silhouette tensor of (B, H, W) for SilhouetteRenderer.
                'rgba' denotes the colorful RGBA tensor to be written.
                Will be same for MeshBaseRenderer.
                Defaults to None.
            out_img_format (str, optional): The image format string for
                saving the images.
                Defaults to '%06d.png'.
            in_ndc (bool, optional): Whether defined in NDC.
                Defaults to True.
            projection (Literal[, optional): Projection type of the cameras.
                Defaults to 'weakperspective'.

        **kwargs is used for render setting.
        You can set up your render kwargs like:
            {
                'shader_type': 'flat',
                'texture_type': 'closet',
                'light': {
                    'light_type': 'directional',
                    'direction': [[1.0, 1.0, 1.0]],
                    'ambient_color': [[0.5, 0.5, 0.5]],
                    'diffuse_color': [[0.5, 0.5, 0.5]],
                    'specular_color': [[1.0, 1.0, 1.0]],
                },
                'material': {
                    'ambient_color': [[1, 1, 1]],
                    'diffuse_color': [[0.5, 0.5, 0.5]],
                    'specular_color': [[0.5, 0.5, 0.5]],
                    'shininess': 60.0,
                },
                'raster': {
                    'type': 'mesh',
                    'blur_radius': 0.0,
                    'faces_per_pixel': 1,
                    'cull_to_frustum': True,
                    'cull_backfaces': True,
                },
                'blend': {
                    'background_color': (1.0, 1.0, 1.0)
                },
            }
        You can change any parameter in the suitable range, please check
        configs/render/smpl.py.

        Returns:
            None
        """
        super().__init__()
        self.device = device
        self.output_path = output_path
        self.return_type = return_type
        self.resolution = resolution
        self.temp_path = None
        self.in_ndc = in_ndc
        self.projection = projection
        self.out_img_format = out_img_format
        self.set_output_path(output_path)
<<<<<<< HEAD

        self.set_render_params(**kwargs)
=======
        self.init_renderer(**kwargs)
>>>>>>> 5bde2bf1

    def set_output_path(self, output_path):
        if output_path is not None:
            if check_path_suffix(output_path, ['.mp4', '.gif']):
                self.temp_path = osp.join(
                    Path(output_path).parent,
                    Path(output_path).name + '_output_temp')
                mmcv.mkdir_or_exist(self.temp_path)
                print('make dir', self.temp_path)
            else:
                self.temp_path = output_path
<<<<<<< HEAD

    def set_render_params(self, **kwargs):
        """Set render params."""
        material_params = kwargs.get('material', {})
        light_params = kwargs.get('light', {'type': 'directional'})
        self.raster_type = kwargs.get('raster_type', 'mesh')
        raster_params = kwargs.get('raster_setting', {})
        blend_params = kwargs.get('blend', {})
        self.shader_type = kwargs.get('shader_type', 'phong')

        default_resolution = raster_params.pop('resolution', [1024, 1024])
        if self.resolution is None:
            self.resolution = default_resolution

        self.materials = Materials(device=self.device, **material_params)
        self.raster_settings = RasterizationSettings(
            image_size=self.resolution, **raster_params)
        self.lights = build_lights(light_params).to(
            self.device) if light_params is not None else None
        self.blend_params = BlendParams(**blend_params)
=======
>>>>>>> 5bde2bf1

    def export(self):
        """Export output video if need."""
        if self.output_path is not None:
            folder = self.temp_path if self.temp_path is not None else\
                 self.output_path
            if Path(self.output_path).suffix == '.mp4':
                images_to_video(
                    input_folder=folder,
                    output_path=self.output_path,
                    img_format=self.out_img_format)
            elif Path(self.output_path).suffix == '.gif':
                images_to_gif(
                    input_folder=folder,
                    output_path=self.output_path,
                    img_format=self.out_img_format)

    def __del__(self):
        """remove_temp_files."""
        if self.output_path is not None:
            if Path(self.output_path).is_file():
                self.remove_temp_frames()

    def remove_temp_frames(self):
        """Remove temp files."""
        if self.temp_path:
            if osp.exists(self.temp_path) and osp.isdir(self.temp_path):
                shutil.rmtree(self.temp_path)

    def init_cameras(self, K, R, T):
        """Build cameras."""
        cameras = build_cameras(
            dict(
                type=self.projection,
                K=K,
                R=R,
                T=T,
                image_size=self.resolution,
                in_ndc=self.in_ndc)).to(self.device)
        return cameras

    def init_renderer(self, **kwargs):
        """Initial renderer."""
<<<<<<< HEAD
        lights = lights if lights is not None else getattr(
            self, 'lights', None)
        raster = build_raster(
=======
        material_params = kwargs.get('material', {})
        light_params = kwargs.get('light', {'type': 'directional'})
        raster_type = kwargs.get('raster_type', 'mesh')
        raster_params = kwargs.get('raster_setting', {})
        blend_params = kwargs.get('blend', {})
        shader_type = kwargs.get('shader_type', 'phong')

        default_resolution = raster_params.pop('resolution', [1024, 1024])
        if self.resolution is None:
            self.resolution = default_resolution

        materials = Materials(device=self.device, **material_params)
        raster_settings = RasterizationSettings(
            image_size=self.resolution, **raster_params)
        self.lights = build_lights(light_params).to(
            self.device) if light_params is not None else None
        blend_params = BlendParams(**blend_params)

        self.rasterizer = build_raster(
            dict(type=raster_type, raster_settings=raster_settings))
        self.shader = build_shader(
>>>>>>> 5bde2bf1
            dict(
                type=shader_type,
                device=self.device,
                materials=materials,
                blend_params=blend_params)
        ) if shader_type != 'silhouette' else build_shader(
            dict(type=shader_type, blend_params=blend_params))

    @staticmethod
    def rgb2bgr(rgbs):
        if isinstance(rgbs, torch.Tensor):
            bgrs = torch.cat(
                [rgbs[..., 0, None], rgbs[..., 1, None], rgbs[..., 2, None]],
                -1)
        elif isinstance(rgbs, np.ndarray):
            bgrs = np.concatenate(
                [rgbs[..., 0, None], rgbs[..., 1, None], rgbs[..., 2, None]],
                -1)
        return bgrs

    @staticmethod
    def image_tensor2numpy(image):
        return (image.detach().cpu().numpy() * 255).astype(np.uint8)

    def write_images(self, rgbs, valid_masks, images, indexes):
        """Write output/temp images."""
        rgbs = rgbs.clone()[..., :3] / rgbs[..., :3].max()
        bgrs = torch.cat(
            [rgbs[..., 0, None], rgbs[..., 1, None], rgbs[..., 2, None]], -1)
        if images is not None:
            output_images = bgrs * 255 * valid_masks + (1 -
                                                        valid_masks) * images
            output_images = output_images.detach().cpu().numpy().astype(
                np.uint8)
        else:
            output_images = (bgrs.detach().cpu().numpy() * 255).astype(
                np.uint8)
        for idx, real_idx in enumerate(indexes):
            folder = self.temp_path if self.temp_path is not None else\
                self.output_path
            cv2.imwrite(
                osp.join(folder, self.out_img_format % real_idx),
                output_images[idx])

    def prepare_meshes(self, meshes, vertices, faces):
        if meshes is None:
            assert (vertices is not None) and (faces is not None),\
                'No mesh data input.'
            meshes = Meshes(
                verts=vertices.to(self.device), faces=faces.to(self.device))
        else:
            if (vertices is not None) or (faces is not None):
                warnings.warn('Redundant input, will only use meshes.')
            meshes = meshes.to(self.device)
        return meshes

    def forward(self,
                meshes: Optional[Meshes] = None,
                vertices: Optional[torch.Tensor] = None,
                faces: Optional[torch.Tensor] = None,
                K: Optional[torch.Tensor] = None,
                R: Optional[torch.Tensor] = None,
                T: Optional[torch.Tensor] = None,
                cameras: Optional[NewAttributeCameras] = None,
                images: Optional[torch.Tensor] = None,
                lights: Optional[torch.Tensor] = None,
                indexes: Optional[Iterable[int]] = None,
                **kwargs) -> Union[torch.Tensor, None]:
        """Render Meshes.

        Args:
            meshes (Optional[Meshes], optional): meshes to be rendered.
                Defaults to None.
            vertices (Optional[torch.Tensor], optional): vertices to be
                rendered. Should be passed together with faces.
                Defaults to None.
            faces (Optional[torch.Tensor], optional): faces of the meshes,
                should be passed together with the vertices.
                Defaults to None.
            K (Optional[torch.Tensor], optional): Camera intrinsic matrixs.
                Defaults to None.
            R (Optional[torch.Tensor], optional): Camera rotation matrixs.
                Defaults to None.
            T (Optional[torch.Tensor], optional): Camera tranlastion matrixs.
                Defaults to None.
            images (Optional[torch.Tensor], optional): background images.
                Defaults to None.
            indexes (Optional[Iterable[int]], optional): indexes for images.
                Defaults to None.

        Returns:
            Union[torch.Tensor, None]: return tensor or None.
        """
        meshes = self.prepare_meshes(meshes, vertices, faces)
        cameras = self.init_cameras(
            K=K, R=R, T=T) if cameras is None else cameras
<<<<<<< HEAD

        renderer = self.init_renderer(cameras, lights)
=======
>>>>>>> 5bde2bf1

        fragments = self.rasterizer(meshes_world=meshes, cameras=cameras)
        rendered_images = self.shader(
            fragments=fragments, meshes=meshes, cameras=cameras, lights=lights)

        if self.output_path is not None or 'rgba' in self.return_type:
            valid_masks = (rendered_images[..., 3:] > 0
                           ) * 1.0 if images is not None else None
            if self.output_path is not None:
                self.write_images(rendered_images, valid_masks, images,
                                  indexes)

        results = {}
        if 'tensor' in self.return_type:
            results.update(tensor=rendered_images)
        if 'rgba' in self.return_type:
            results.update(rgba=rendered_images)
        return results<|MERGE_RESOLUTION|>--- conflicted
+++ resolved
@@ -108,12 +108,7 @@
         self.projection = projection
         self.out_img_format = out_img_format
         self.set_output_path(output_path)
-<<<<<<< HEAD
-
-        self.set_render_params(**kwargs)
-=======
         self.init_renderer(**kwargs)
->>>>>>> 5bde2bf1
 
     def set_output_path(self, output_path):
         if output_path is not None:
@@ -125,29 +120,6 @@
                 print('make dir', self.temp_path)
             else:
                 self.temp_path = output_path
-<<<<<<< HEAD
-
-    def set_render_params(self, **kwargs):
-        """Set render params."""
-        material_params = kwargs.get('material', {})
-        light_params = kwargs.get('light', {'type': 'directional'})
-        self.raster_type = kwargs.get('raster_type', 'mesh')
-        raster_params = kwargs.get('raster_setting', {})
-        blend_params = kwargs.get('blend', {})
-        self.shader_type = kwargs.get('shader_type', 'phong')
-
-        default_resolution = raster_params.pop('resolution', [1024, 1024])
-        if self.resolution is None:
-            self.resolution = default_resolution
-
-        self.materials = Materials(device=self.device, **material_params)
-        self.raster_settings = RasterizationSettings(
-            image_size=self.resolution, **raster_params)
-        self.lights = build_lights(light_params).to(
-            self.device) if light_params is not None else None
-        self.blend_params = BlendParams(**blend_params)
-=======
->>>>>>> 5bde2bf1
 
     def export(self):
         """Export output video if need."""
@@ -191,11 +163,6 @@
 
     def init_renderer(self, **kwargs):
         """Initial renderer."""
-<<<<<<< HEAD
-        lights = lights if lights is not None else getattr(
-            self, 'lights', None)
-        raster = build_raster(
-=======
         material_params = kwargs.get('material', {})
         light_params = kwargs.get('light', {'type': 'directional'})
         raster_type = kwargs.get('raster_type', 'mesh')
@@ -217,7 +184,6 @@
         self.rasterizer = build_raster(
             dict(type=raster_type, raster_settings=raster_settings))
         self.shader = build_shader(
->>>>>>> 5bde2bf1
             dict(
                 type=shader_type,
                 device=self.device,
@@ -314,11 +280,6 @@
         meshes = self.prepare_meshes(meshes, vertices, faces)
         cameras = self.init_cameras(
             K=K, R=R, T=T) if cameras is None else cameras
-<<<<<<< HEAD
-
-        renderer = self.init_renderer(cameras, lights)
-=======
->>>>>>> 5bde2bf1
 
         fragments = self.rasterizer(meshes_world=meshes, cameras=cameras)
         rendered_images = self.shader(
