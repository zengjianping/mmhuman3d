import pickle
import warnings
from typing import Iterable, Optional, Union
import numpy as np
import torch
import torch.nn as nn
import torch.nn.functional as F
from pytorch3d.io.obj_io import load_objs_as_meshes
from pytorch3d.ops import interpolate_face_attributes
from pytorch3d.renderer.mesh import TexturesUV
from pytorch3d.structures import Meshes
from pytorch3d.structures.utils import padded_to_packed
from pytorch3d.renderer.mesh.rasterizer import (MeshRasterizer,
                                                RasterizationSettings)
from mmhuman3d.core.cameras.cameras import (NewAttributeCameras,
                                            FoVOrthographicCameras)
from mmhuman3d.models.body_models import SMPL, SMPLX
from mmhuman3d.utils.path_utils import check_path_suffix
from .builder import RENDERER


<<<<<<< HEAD
@RENDERER.register_module('uv', 'UVRenderer', 'uv_renderer')
=======
@RENDERER.register_module(name=['uv_renderer', 'uv', 'UV', 'UVRenderer'])
>>>>>>> 873c396e
class UVRenderer(nn.Module):
    """Renderer for SMPL(x) UV map.
    # TODO: test smplx support.
    """

    def __init__(self,
                 param_path: Optional[str] = None,
                 obj_path: Optional[str] = None,
                 model_type: Optional[str] = 'smpl',
                 device: Union[torch.device, str] = 'cpu',
                 resolution: Iterable[int] = (256, 256)):
        super().__init__()
        body_model_class = {'smpl': SMPL, 'smplx': SMPLX}
        self.NUM_VERTS = body_model_class[model_type].NUM_VERTS
        self.device = device
        self.resolution = resolution
        if param_path is not None:
            check_path_suffix(param_path, allowed_suffix=['pkl', 'pickle'])
            with open(param_path, 'rb') as f:
                param_dict = pickle.load(f)

            verts_uv = torch.Tensor(param_dict['texcoords']).to(self.device)
            verts_u, verts_v = torch.unbind(verts_uv, -1)
            verts_v_ = 1 - verts_u.unsqueeze(-1)
            verts_u_ = verts_v.unsqueeze(-1)
            self.verts_uv = torch.cat([verts_u_, verts_v_], -1).to(self.device)
            self.faces_uv = torch.LongTensor(param_dict['vt_faces']).to(
                self.device)

            self.NUM_VT = self.verts_uv.shape[0]

            if resolution == (256, 256):
                self.bary_coords = torch.Tensor(param_dict['bary_weights']).to(
                    self.device)
                self.pix_to_face = torch.LongTensor(param_dict['face_id']).to(
                    self.device)
            else:
                self.update_fragments()
                self.update_face_uv_pixel()
            self.face_tensor = torch.LongTensor(param_dict['faces'].astype(
                np.int64)).to(self.device)
            self.num_faces = self.faces_uv.shape[0]
        elif obj_path is not None:
            check_path_suffix(obj_path, allowed_suffix=['obj'])
            mesh_template = load_objs_as_meshes([obj_path])
            self.faces_uv = mesh_template.textures.faces_uvs_padded()[0]
            self.verts_uv = mesh_template.textures.verts_uvs_padded()[0]
            self.NUM_VT = self.verts_uv.shape[0]
            self.face_tensor = mesh_template.faces_padded()[0]
            self.num_faces = self.faces_uv.shape[0]

        self.update_fragments()
        self.update_face_uv_pixel()

    def to(self, device):
        self.device = device
        for k in dir(self):
            if isinstance(getattr(self, k), (torch.Tensor)):
                setattr(self, k, getattr(self, k).to(device))

    def update_fragments(self):
        """Update pix_to_face, bary_coords."""
        rasterizer = MeshRasterizer(
            cameras=FoVOrthographicCameras(
                min_x=1, max_x=0, max_y=1, min_y=0, device=self.device),
            raster_settings=RasterizationSettings(
                blur_radius=0,
                image_size=self.resolution,
                faces_per_pixel=1,
                perspective_correct=False,
            )).to(self.device)
        verts_uv = torch.cat([
            self.verts_uv[None],
            torch.ones(1, self.NUM_VT, 1).to(self.device)
        ], -1)

        fragments = rasterizer(
            Meshes(verts=verts_uv, faces=self.faces_uv[None]))
        self.pix_to_face = fragments.pix_to_face[0, ..., 0]
        self.bary_coords = fragments.bary_coords[0, ..., 0, :]
        self.mask = (self.pix_to_face >= 0).long()

    def update_face_uv_pixel(self):
        """Move the pixels lie on the edges inside the mask, then refine
        the rest points by searching the nearest pixel in the faces
        it should be in.
        """
        H, W = self.resolution
        device = self.device
        cameras = FoVOrthographicCameras(
            min_x=1, max_x=0, max_y=1, min_y=0, device=self.device)
        verts_uv = torch.cat([
            self.verts_uv[None],
            torch.ones(1, self.NUM_VT, 1).to(self.device)
        ], -1)

        verts_uv_pixel = cameras.transform_points_screen(
            verts_uv, image_size=self.resolution).round().long()[0, ..., :2]
        verts_uv_pixel[..., 0] = torch.clip(
            verts_uv_pixel[..., 0], min=0, max=W - 1)
        verts_uv_pixel[..., 1] = torch.clip(
            verts_uv_pixel[..., 1], min=0, max=H - 1)
        verts_uv_pixel = verts_uv_pixel.long()
        mask = self.mask

        wrong_indexes = torch.where(
            mask[verts_uv_pixel.view(-1, 2)[:, 1],
                 verts_uv_pixel.view(-1, 2)[:, 0]] == 0)[0]
        for wrong_index in wrong_indexes:
            proposed_faces = torch.where(self.faces_uv == wrong_index)[0]
            vert_xy = verts_uv_pixel[wrong_index]
            faces_xy = []
            for face_id in proposed_faces:
                x = torch.where(self.pix_to_face == face_id)[1]
                y = torch.where(self.pix_to_face == face_id)[0]
                if x.shape[0] > 0:
                    face_xy = torch.cat([x.unsqueeze(-1), y.unsqueeze(-1)], -1)
                    faces_xy.append(face_xy)
            if len(faces_xy) > 0:
                faces_xy = torch.cat(faces_xy, 0)
                min_arg = torch.argmin(
                    torch.sqrt(((faces_xy - vert_xy) *
                                (faces_xy - vert_xy)).sum(-1).float()))

                verts_uv_pixel[wrong_index] = faces_xy[min_arg]

        up_bound = ((mask[:-1] - mask[1:]) < 0).long()
        bottom_bound = ((mask[1:] - mask[:-1]) < 0).long()
        left_bound = ((mask[:, :-1] - mask[:, 1:]) < 0).long()
        right_bound = ((mask[:, 1:] - mask[:, :-1]) < 0).long()

        left_bound = torch.cat(
            [left_bound, torch.zeros(H, 1).to(device)], 1).unsqueeze(-1)
        right_bound = torch.cat([torch.zeros(H, 1).to(device), right_bound],
                                1).unsqueeze(-1)
        up_bound = torch.cat([up_bound, torch.zeros(1, W).to(device)],
                             0).unsqueeze(-1)
        bottom_bound = torch.cat([torch.zeros(1, W).to(device), bottom_bound],
                                 0).unsqueeze(-1)

        leftup_corner_ = ((mask[:-1, :-1] - mask[1:, 1:]) < 0).long()
        rightup_corner_ = ((mask[:-1, 1:] - mask[1:, :-1]) < 0).long()
        leftbottom_corner_ = ((mask[1:, :-1] - mask[:-1, 1:]) < 0).long()
        rightbottom_corner_ = ((mask[1:, 1:] - mask[:-1, :-1]) < 0).long()

        leftup_corner = torch.zeros_like(mask).long()
        leftup_corner[:-1, :-1] = leftup_corner_
        leftup_corner = leftup_corner.unsqueeze(-1)

        rightup_corner = torch.zeros_like(mask).long()
        rightup_corner[:-1, 1:] = rightup_corner_
        rightup_corner = rightup_corner.unsqueeze(-1)

        leftbottom_corner = torch.zeros_like(mask).long()
        leftbottom_corner[1:, :-1] = leftbottom_corner_
        leftbottom_corner = leftbottom_corner.unsqueeze(-1)

        rightbottom_corner = torch.zeros_like(mask).long()
        rightbottom_corner[1:, 1:] = rightbottom_corner_
        rightbottom_corner = rightbottom_corner.unsqueeze(-1)

        stride_uv_mask = torch.cat([
            right_bound * -1 + left_bound * 1 + rightbottom_corner * -1 +
            leftbottom_corner * 1 + rightup_corner * -1 + leftup_corner * 1,
            up_bound * 1 + bottom_bound * -1 + rightbottom_corner * -1 +
            leftbottom_corner * -1 + rightup_corner * 1 + leftup_corner * 1
        ], -1).long()

        verts_uv_pixel = verts_uv_pixel + stride_uv_mask[
            verts_uv_pixel.view(-1, 2)[:, 1],
            verts_uv_pixel.view(-1, 2)[:, 0]].view(self.NUM_VT, 2)

        face_uv_pixel = verts_uv_pixel[self.faces_uv]

        face_uv_pixel = face_uv_pixel.long()
        self.face_uv_pixel = face_uv_pixel

    def forward(self,
                verts_attr: Optional[torch.Tensor],
                resolution: Optional[Iterable[int]] = None) -> torch.Tensor:
        """Interpolate the vertex attributes to a map.

        Args:
            verts_attr (Optional[torch.Tensor]): shape should be (N, V, C),
                required.
            resolution (Optional[Iterable[int]], optional): resolution to
                override self.resolution. If None, will use self.resolution.
                Defaults to None.

        Returns:
            torch.Tensor: interpolated maps of (N, H, W, C)
        """
        if verts_attr.ndim == 2:
            verts_attr = verts_attr[None]
        if resolution is not None and resolution != self.resolution:
            self.resolution = resolution
            self.update_fragments()
            self.update_face_uv_pixel()

        bary_coords = self.bary_coords
        pix_to_face = self.pix_to_face

        N, V, C = verts_attr.shape
        assert V == self.NUM_VERTS
        verts_attr = verts_attr.view(N * V, C).to(self.device)
        offset_idx = torch.arange(0, N).long() * (self.NUM_VERTS - 1)
        faces_packed = self.face_tensor[None].repeat(
            N, 1, 1) + offset_idx.view(-1, 1, 1).to(self.device)
        faces_packed = faces_packed.view(-1, 3)
        face_attr = verts_attr[faces_packed]
        assert face_attr.shape == (N * self.num_faces, 3, C)
        pix_to_face = self.pix_to_face.unsqueeze(0).repeat(N, 1,
                                                           1).unsqueeze(-1)
        bary_coords = self.bary_coords[None].repeat(N, 1, 1, 1).unsqueeze(-2)
        maps_padded = interpolate_face_attributes(
            pix_to_face=pix_to_face.to(self.device),
            barycentric_coords=bary_coords.to(self.device),
            face_attributes=face_attr.to(self.device),
        ).squeeze(-2)
        return maps_padded

    def forward_normal_map(
            self,
            meshes: Meshes,
            vertices: torch.Tensor = None,
            resolution: Optional[Iterable[int]] = None,
            cameras: NewAttributeCameras = None) -> torch.Tensor:
        """Interpolate verts normals to a normal map.

        Args:
            meshes (Meshes): input smpl mesh.
                Will override vertices if both not None.
                Defaults to None.
            vertices (torch.Tensor, optional):
                smpl vertices. Defaults to None.
            resolution (Optional[Iterable[int]], optional): resolution to
                override self.resolution. If None, will use self.resolution.
                Defaults to None.
            cameras (NewAttributeCameras, optional):
                cameras to see the mesh.
                Defaults to None.
        Returns:
            torch.Tensor: Normal map of shape (N, H, W, 3)
        """
        if meshes is not None:
            verts_normals = meshes.verts_normals_padded()
        elif meshes is None and vertices is not None:
            meshes = Meshes(
                verts=vertices,
                faces=self.face_tensor[None].repeat(vertices.shape[0]))
            verts_normals = meshes.verts_normals_padded()
        else:
            raise ValueError('No valid input.')
        verts_normals = meshes.verts_normals_padded()
        if cameras:
            verts_normals = cameras.get_world_to_view_transform(
            ).transform_normals(verts_normals)
        normal_map = self.forward(
            verts_attr=verts_normals, resolution=resolution)
        return normal_map

    def forward_uvd_map(self,
                        meshes: Meshes = None,
                        vertices: torch.Tensor = None,
                        resolution: Optional[Iterable[int]] = None,
                        cameras: NewAttributeCameras = None) -> torch.Tensor:
        """Interpolate the verts xyz value to a uvd map.

        Args:
            meshes (Meshes): input smpl mesh.
                Defaults to None.
            vertices (torch.Tensor, optional):
                smpl vertices. Will override meshes if both not None.
                Defaults to None.
            resolution (Optional[Iterable[int]], optional): resolution to
                override self.resolution. If None, will use self.resolution.
                Defaults to None.
            cameras (NewAttributeCameras, optional):
                cameras to see the mesh.
                Defaults to None.

        Returns:
            torch.Tensor: UVD map of shape (N, H, W, 3)
        """
        if vertices is not None:
            verts_uvd = vertices
        elif vertices is None and meshes is not None:
            verts_uvd = meshes.verts_padded()
        else:
            raise ValueError('No valid input.')
        if cameras:
            verts_uvd = cameras.get_world_to_view_transform(
            ).transform_normals(verts_uvd)
        uvd_map = self.forward(verts_attr=verts_uvd, resolution=resolution)
        return uvd_map

    def resample(
        self,
        maps_padded: torch.Tensor,
        h_flip: bool = False,
    ) -> torch.Tensor:
        """Resample the vertex attributes from a map.

        Args:
            maps_padded (torch.Tensor): shape should be (N, H, W, C). Required.
            h_flip (bool, optional): whether flip horizontally.
                Defaults to False.

        Returns:
            torch.Tensor: resampled vertex attributes. Shape will be (N, V, C)
        """
        if maps_padded.ndim == 3:
            maps_padded = maps_padded[None]
        maps_padded = maps_padded.to(self.device)
        if h_flip:
            maps_padded = torch.flip(maps_padded, dims=[2])
        N, H, W, C = maps_padded.shape

        if H < 400 or W < 400:
            maps_padded = F.interpolate(
                maps_padded.permute(0, 3, 1, 2),
                size=(400, 400),
                mode='bicubic',
                align_corners=False).permute(0, 2, 3, 1)
            H, W = 400, 400
        if (H, W) != self.resolution:
            self.resolution = (H, W)
            self.update_fragments()
            self.update_face_uv_pixel()
        offset_idx = torch.arange(0, N).long() * (self.NUM_VERTS - 1)
        faces_packed = self.face_tensor[None].repeat(
            N, 1, 1) + offset_idx.view(-1, 1, 1).to(self.device)
        faces_packed = faces_packed.view(-1, 3)

        verts_feature = torch.zeros(N * self.NUM_VERTS, C).to(self.device)

        face_uv_pixel = self.face_uv_pixel.view(-1, 2)
        verts_feature[faces_packed] = maps_padded[:, face_uv_pixel[:, 1],
                                                  face_uv_pixel[:, 0]].view(
                                                      N * self.num_faces, 3, C)
        verts_feature = verts_feature.view(N, self.NUM_VERTS, C)

        return verts_feature

    def wrap_normal(
        self,
        meshes: Meshes,
        normal: torch.Tensor = None,
        normal_map: torch.Tensor = None,
    ) -> Meshes:
        """Warp a normal map or vertex normal to the input meshes.

        Args:
            meshes (Meshes): the input meshes.
            normal (torch.Tensor, optional): vertex normal. Shape should be (N, V, 3).
                Defaults to None.
            normal_map (torch.Tensor, optional): 
                normal map. Defaults to None.

        Returns:
            Meshes: returned meshes.
        """
        if normal_map is not None and normal is None:
            normal = self.resample(normal_map)
        elif normal_map is not None and normal is not None:
            normal_map = None
        elif normal_map is None and normal is None:
            warnings.warn('Redundant input, will only take displacement.')
        batch_size = len(meshes)
        if normal.ndim == 2:
            normal = normal[None]
        assert normal.shape[1:] == (self.NUM_VERTS, 3)
        assert normal.shape[0] in [batch_size, 1]

        if normal.shape[0] == 1:
            normal = normal.repeat(batch_size, 1, 1)
        meshes = meshes.clone()
        normal = padded_to_packed(normal)
        meshes._set_verts_normals(normal)
        return meshes

    def wrap_displacement(
        self,
        meshes: Meshes,
        displacement: torch.Tensor = None,
        displacement_map: torch.Tensor = None,
    ) -> Meshes:
        """Offset a vertex displacement or displacement_map to the input meshes.

        Args:
            meshes (Meshes): the input meshes.
            displacement (torch.Tensor, optional): vertex displacement.
                shape should be (N, V, 3).
                Defaults to None.
            displacement_map (torch.Tensor, optional): displacement_map,
                shape should be (N, H, W, 3).
                Defaults to None.

        Returns:
            Meshes: returned meshes.
        """
        if displacement_map is not None and displacement is None:
            displacement = self.resample(displacement_map)
        elif displacement_map is not None and displacement is not None:
            displacement_map = None
        elif displacement_map is None and displacement is None:
            warnings.warn('Redundant input, will only take displacement.')
        batch_size = len(meshes)
        if displacement.ndim == 2:
            displacement = displacement[None]
        assert displacement.shape[1] == self.NUM_VERTS
        assert displacement.shape[0] in [batch_size, 1]

        if displacement.shape[0] == 1:
            displacement = displacement.repeat(batch_size, 1, 1)
        C = displacement.shape[-1]
        if C == 1:
            displacement = meshes.verts_normals_padded() * displacement

        displacement = padded_to_packed(displacement)

        meshes = meshes.to(self.device)
        meshes = meshes.offset_verts(displacement)
        return meshes

    def wrap_texture(self,
                     meshes: Meshes,
                     texture_map: torch.Tensor,
                     resolution: Optional[Iterable[int]] = None,
                     mode: Optional[str] = 'bicubic',
                     is_bgr: bool = True) -> Meshes:
        """Wrap a texture map to the input meshes.

        Args:
            meshes (Meshes): the input meshes.
            texture_map (torch.Tensor): the texture map to be wrapped.
                Shape should be (N, H, W, 3)
            resolution (Optional[Iterable[int]], optional): resolution to
                override self.resolution. If None, will use self.resolution.
                Defaults to None.
            mode (Optional[str], optional): interpolate mode.
                Should be in ['nearest', 'bilinear', 'trilinear', 'bicubic',
                'area'].
                Defaults to 'bicubic'.
            is_bgr (bool, optional): Whether the color channel is BGR.
                Defaults to True.

        Returns:
            Meshes: returned meshes.
        """
        texture_map_padded = self.normalize(
            texture_map, min_value=0, max_value=1, dtype=torch.float32)
        resolution = resolution if resolution is not None else self.resolution

        batch_size = len(meshes)
        if texture_map_padded.ndim == 3:
            texture_map_padded = texture_map_padded[None]
        _, H, W, _ = texture_map_padded.shape

        if resolution != (H, W):
            texture_map_padded = F.interpolate(
                texture_map_padded, resolution, mode=mode)
        assert texture_map_padded.shape[0] in [batch_size, 1]

        if isinstance(texture_map_padded, np.ndarray):
            texture_map_padded = self.array2tensor(texture_map_padded)
            is_bgr = True
        if is_bgr:
            texture_map_padded = self.rgb2bgr(texture_map_padded)

        if texture_map_padded.shape[0] == 1:
            texture_map_padded = texture_map_padded.repeat(batch_size, 1, 1, 1)

        faces_uvs = self.faces_uv[None].repeat(batch_size, 1, 1)
        verts_uvs = self.verts_uv[None].repeat(batch_size, 1, 1)
        textures = TexturesUV(
            faces_uvs=faces_uvs, verts_uvs=verts_uvs, maps=texture_map_padded)
        meshes.textures = textures
        return meshes<|MERGE_RESOLUTION|>--- conflicted
+++ resolved
@@ -19,11 +19,7 @@
 from .builder import RENDERER
 
 
-<<<<<<< HEAD
-@RENDERER.register_module('uv', 'UVRenderer', 'uv_renderer')
-=======
 @RENDERER.register_module(name=['uv_renderer', 'uv', 'UV', 'UVRenderer'])
->>>>>>> 873c396e
 class UVRenderer(nn.Module):
     """Renderer for SMPL(x) UV map.
     # TODO: test smplx support.
